/*
 * Licensed to the Apache Software Foundation (ASF) under one or more contributor license
 * agreements. See the NOTICE file distributed with this work for additional information regarding
 * copyright ownership. The ASF licenses this file to You under the Apache License, Version 2.0 (the
 * "License"); you may not use this file except in compliance with the License. You may obtain a
 * copy of the License at
 *
 * http://www.apache.org/licenses/LICENSE-2.0
 *
 * Unless required by applicable law or agreed to in writing, software distributed under the License
 * is distributed on an "AS IS" BASIS, WITHOUT WARRANTIES OR CONDITIONS OF ANY KIND, either express
 * or implied. See the License for the specific language governing permissions and limitations under
 * the License.
 */
package org.apache.geode.distributed;

import static java.util.concurrent.TimeUnit.MINUTES;
import static java.util.concurrent.TimeUnit.SECONDS;
import static org.apache.geode.distributed.ConfigurationProperties.DISABLE_AUTO_RECONNECT;
import static org.apache.geode.distributed.ConfigurationProperties.ENABLE_CLUSTER_CONFIGURATION;
import static org.apache.geode.distributed.ConfigurationProperties.ENABLE_NETWORK_PARTITION_DETECTION;
import static org.apache.geode.distributed.ConfigurationProperties.LOCATORS;
import static org.apache.geode.distributed.ConfigurationProperties.LOCATOR_WAIT_TIME;
import static org.apache.geode.distributed.ConfigurationProperties.LOG_LEVEL;
import static org.apache.geode.distributed.ConfigurationProperties.MCAST_PORT;
import static org.apache.geode.distributed.ConfigurationProperties.MEMBER_TIMEOUT;
import static org.apache.geode.distributed.ConfigurationProperties.NAME;
import static org.apache.geode.distributed.ConfigurationProperties.SECURITY_PEER_AUTHENTICATOR;
import static org.apache.geode.distributed.ConfigurationProperties.SECURITY_PEER_AUTH_INIT;
import static org.apache.geode.distributed.ConfigurationProperties.SSL_CIPHERS;
import static org.apache.geode.distributed.ConfigurationProperties.SSL_ENABLED_COMPONENTS;
import static org.apache.geode.distributed.ConfigurationProperties.SSL_KEYSTORE;
import static org.apache.geode.distributed.ConfigurationProperties.SSL_KEYSTORE_PASSWORD;
import static org.apache.geode.distributed.ConfigurationProperties.SSL_KEYSTORE_TYPE;
import static org.apache.geode.distributed.ConfigurationProperties.SSL_LOCATOR_ALIAS;
import static org.apache.geode.distributed.ConfigurationProperties.SSL_PROTOCOLS;
import static org.apache.geode.distributed.ConfigurationProperties.SSL_REQUIRE_AUTHENTICATION;
import static org.apache.geode.distributed.ConfigurationProperties.SSL_TRUSTSTORE;
import static org.apache.geode.distributed.ConfigurationProperties.SSL_TRUSTSTORE_PASSWORD;
import static org.apache.geode.distributed.ConfigurationProperties.START_LOCATOR;
import static org.apache.geode.distributed.ConfigurationProperties.USE_CLUSTER_CONFIGURATION;
import static org.apache.geode.internal.security.SecurableCommunicationChannel.LOCATOR;
import static org.apache.geode.test.awaitility.GeodeAwaitility.await;
import static org.apache.geode.test.dunit.Disconnect.disconnectFromDS;
import static org.apache.geode.test.dunit.DistributedTestUtils.deleteLocatorStateFile;
import static org.apache.geode.test.dunit.IgnoredException.addIgnoredException;
import static org.apache.geode.test.dunit.VM.getController;
import static org.apache.geode.test.dunit.VM.getHostName;
import static org.apache.geode.test.dunit.VM.getVM;
import static org.apache.geode.test.dunit.VM.toArray;
import static org.apache.geode.test.util.ResourceUtils.createTempFileFromResource;
import static org.assertj.core.api.Assertions.assertThat;
import static org.assertj.core.api.Assertions.assertThatThrownBy;
import static org.junit.Assert.assertEquals;
import static org.junit.Assert.assertFalse;
import static org.junit.Assert.assertNull;
import static org.junit.Assert.assertTrue;
import static org.junit.Assert.fail;

import java.io.File;
import java.io.IOException;
import java.io.Serializable;
import java.net.ConnectException;
import java.util.ArrayList;
import java.util.Collections;
import java.util.List;
import java.util.Properties;
import java.util.Set;

import org.apache.logging.log4j.Logger;
import org.junit.After;
import org.junit.Before;
import org.junit.Rule;
import org.junit.Test;
import org.junit.experimental.categories.Category;

import org.apache.geode.ForcedDisconnectException;
import org.apache.geode.GemFireConfigException;
import org.apache.geode.SystemConnectException;
import org.apache.geode.cache.Cache;
import org.apache.geode.cache.CacheFactory;
import org.apache.geode.cache.Region;
import org.apache.geode.cache.RegionShortcut;
import org.apache.geode.distributed.internal.ClusterDistributionManager;
import org.apache.geode.distributed.internal.DistributionException;
import org.apache.geode.distributed.internal.DistributionManager;
import org.apache.geode.distributed.internal.HighPriorityAckedMessage;
import org.apache.geode.distributed.internal.InternalDistributedSystem;
import org.apache.geode.distributed.internal.InternalLocator;
import org.apache.geode.distributed.internal.MembershipListener;
import org.apache.geode.distributed.internal.membership.InternalDistributedMember;
import org.apache.geode.distributed.internal.membership.MembershipManager;
import org.apache.geode.distributed.internal.membership.MembershipTestHook;
import org.apache.geode.distributed.internal.membership.NetView;
import org.apache.geode.distributed.internal.membership.gms.MembershipManagerHelper;
import org.apache.geode.distributed.internal.tcpserver.LocatorCancelException;
import org.apache.geode.internal.AvailablePort;
import org.apache.geode.internal.AvailablePortHelper;
import org.apache.geode.internal.logging.LogService;
<<<<<<< HEAD
import org.apache.geode.internal.tcp.Connection;
=======
import org.apache.geode.internal.security.SecurableCommunicationChannel;
>>>>>>> 67b752d0
import org.apache.geode.test.dunit.AsyncInvocation;
import org.apache.geode.test.dunit.DUnitBlackboard;
import org.apache.geode.test.dunit.DistributedTestUtils;
import org.apache.geode.test.dunit.IgnoredException;
import org.apache.geode.test.dunit.NetworkUtils;
import org.apache.geode.test.dunit.RMIException;
import org.apache.geode.test.dunit.SerializableRunnable;
import org.apache.geode.test.dunit.VM;
import org.apache.geode.test.dunit.Wait;
import org.apache.geode.test.dunit.internal.DUnitLauncher;
import org.apache.geode.test.dunit.rules.DistributedRule;
import org.apache.geode.test.dunit.rules.SharedErrorCollector;
import org.apache.geode.test.junit.categories.MembershipTest;

/**
 * Tests the ability of the {@link Locator} API to start and stop locators running in remote VMs.
 *
 * @since GemFire 4.0
 */
@Category(MembershipTest.class)
@SuppressWarnings("serial")
public class LocatorDUnitTest implements Serializable {
  private static final Logger logger = LogService.getLogger();

  protected static volatile InternalDistributedSystem system;
  private static volatile DUnitBlackboard blackboard;
  private static volatile TestHook hook;

  protected int port1;
  private int port2;
  private int port3;
  private int port4;

  protected String hostName;

  protected VM vm0;
  private VM vm1;
  private VM vm2;
  private VM vm3;
  private VM vm4;

  @Rule
  public DistributedRule distributedRule = new DistributedRule(6);

  @Rule
  public SharedErrorCollector errorCollector = new SharedErrorCollector();

  @Before
  public void setUp() {
    addIgnoredException("Removing shunned member");

    vm0 = getVM(0);
    vm1 = getVM(1);
    vm2 = getVM(2);
    vm3 = getVM(3);
    vm4 = getVM(4);

    hostName = NetworkUtils.getServerHostName();

    int ports[] = AvailablePortHelper.getRandomAvailableTCPPorts(4);
    port1 = ports[0];
    port2 = ports[1];
    port3 = ports[2];
    port4 = ports[3];
    deleteLocatorStateFile(port1, port2, port3, port4);
  }

  @After
  public void tearDown() {
    for (VM vm : toArray(getController(), vm0, vm1, vm2, vm3, vm4)) {
      vm.invoke(() -> {
        stopLocator();
        disconnectFromDS();
        system = null;
        blackboard = null;
        hook = null;
      });
    }

    // delete locator state files so they don't accidentally get used by other tests
    for (int port : new int[] {port1, port2, port3, port4}) {
      if (port > 0) {
        deleteLocatorStateFile(port);
      }
    }
  }

  private static DUnitBlackboard getBlackboard() {
    if (blackboard == null) {
      blackboard = new DUnitBlackboard();
    }
    return blackboard;
  }

  private static void expectSystemToContainThisManyMembers(final int expectedMembers) {
    assertThat(system).isNotNull();
    await()
        .untilAsserted(() -> assertEquals(expectedMembers, system.getDM().getViewMembers().size()));
  }

  private static boolean isSystemConnected() {
    return system != null && system.isConnected();
  }

  private static void disconnectDistributedSystem() {
    if (system != null && system.isConnected()) {
      system.disconnect();
    }
    MembershipManagerHelper.inhibitForcedDisconnectLogging(false);
  }

  /**
   * return the distributed member id for the ds on this vm
   */
  private static DistributedMember getDistributedMember(Properties props) {
    props.setProperty("name", "vm_" + VM.getCurrentVMNum());
    DistributedSystem sys = getConnectedDistributedSystem(props);
    addIgnoredException("service failure");
    addIgnoredException(ForcedDisconnectException.class);
    return sys.getDistributedMember();
  }

  /**
   * find a running locator and return its distributed member id
   */
  private static DistributedMember getLocatorDistributedMember() {
    return Locator.getLocator().getDistributedSystem().getDistributedMember();
  }

  /**
   * find the lead member and return its id
   */
  private static DistributedMember getLeadMember() {
    return MembershipManagerHelper.getLeadMember(system);
  }

  protected static void stopLocator() {
    MembershipManagerHelper.inhibitForcedDisconnectLogging(false);
    Locator loc = Locator.getLocator();
    if (loc != null) {
      loc.stop();
      assertThat(Locator.hasLocator()).isFalse();
    }
  }

  /**
   * This tests that the locator can resume control as coordinator after all locators have been shut
   * down and one is restarted. It's necessary to have a lock service start so elder failover is
   * forced to happen. Prior to fixing how this worked it hung with the restarted locator trying to
   * become elder again because it put its address at the beginning of the new view it sent out.
   */
  @Test
  public void testCollocatedLocatorWithSecurity() {
    String locators = hostName + "[" + port1 + "]";

    Properties properties = new Properties();
    properties.setProperty(SECURITY_PEER_AUTH_INIT,
        "org.apache.geode.distributed.AuthInitializer.create");
    properties.setProperty(SECURITY_PEER_AUTHENTICATOR,
        "org.apache.geode.distributed.MyAuthenticator.create");
    properties.setProperty(START_LOCATOR, locators);
    addDSProps(properties);

    system = getConnectedDistributedSystem(properties);
    assertThat(system.getDistributedMember().getVmKind())
        .describedAs("expected the VM to have NORMAL vmKind")
        .isEqualTo(ClusterDistributionManager.NORMAL_DM_TYPE);

    properties.remove(START_LOCATOR);
    properties.setProperty(LOCATORS, locators);

    SerializableRunnable startSystem = new SerializableRunnable("start system") {
      @Override
      public void run() {
        system = getConnectedDistributedSystem(properties);
      }
    };
    vm1.invoke(startSystem);
    vm2.invoke(startSystem);

    // ensure that I, as a collocated locator owner, can create a cache region
    Cache cache = CacheFactory.create(system);
    Region r = cache.createRegionFactory(RegionShortcut.REPLICATE).create("test-region");
    assertThat(r).describedAs("expected to create a region").isNotNull();

    // create a lock service and have every vm get a lock
    DistributedLockService service = DistributedLockService.create("test service", system);
    service.becomeLockGrantor();
    service.lock("foo0", 0, 0);

    vm1.invoke("get the lock service and lock something",
        () -> DistributedLockService.create("test service", system).lock("foo1", 0, 0));

    vm2.invoke("get the lock service and lock something",
        () -> DistributedLockService.create("test service", system).lock("foo2", 0, 0));

    // cause elder failover. vm1 will become the lock grantor
    system.disconnect();

    vm1.invoke("ensure grantor failover", () -> {
      DistributedLockService serviceNamed = DistributedLockService.getServiceNamed("test service");
      serviceNamed.lock("foo3", 0, 0);
      await().until(serviceNamed::isLockGrantor);
      assertThat(serviceNamed.isLockGrantor()).isTrue();
    });

    properties.setProperty(START_LOCATOR, locators);

    system = getConnectedDistributedSystem(properties);
    System.out.println("done connecting distributed system.  Membership view is "
        + MembershipManagerHelper.getMembershipManager(system).getView());

    assertThat(MembershipManagerHelper.getCoordinator(system))
        .describedAs("should be the coordinator").isEqualTo(system.getDistributedMember());
    NetView view = MembershipManagerHelper.getMembershipManager(system).getView();
    logger.info("view after becoming coordinator is " + view);
    assertThat(system.getDistributedMember())
        .describedAs("should not be the first member in the view (" + view + ")")
        .isNotSameAs(view.get(0));

    service = DistributedLockService.create("test service", system);

    // now force a non-elder VM to get a lock. This will hang if the bug is not fixed
    vm2.invoke("get the lock service and lock something", () -> {
      DistributedLockService.getServiceNamed("test service").lock("foo4", 0, 0);
    });

    assertThat(service.isLockGrantor()).describedAs("should not have become lock grantor")
        .isFalse();

    // Now demonstrate that a new member can join and use the lock service
    properties.remove(START_LOCATOR);
    vm3.invoke(startSystem);
    vm3.invoke("get the lock service and lock something(2)",
        () -> DistributedLockService.create("test service", system).lock("foo5", 0, 0));
  }

  /**
   * Bug 30341 concerns race conditions in JGroups that allow two locators to start up in a
   * split-brain configuration. To work around this we have always told customers that they need to
   * stagger the starting of locators. This test configures two locators to start up simultaneously
   * and shows that they find each other and form a single system.
   */
  @Test
  public void testStartTwoLocators() throws Exception {
    String locators = hostName + "[" + port1 + "]," + hostName + "[" + port2 + "]";

    Properties properties = getClusterProperties(locators, "false");
    addDSProps(properties);

    startVerifyAndStopLocator(vm1, vm2, port1, port2, properties);
    startVerifyAndStopLocator(vm1, vm2, port1, port2, properties);
    startVerifyAndStopLocator(vm1, vm2, port1, port2, properties);
  }

  @Test
  public void testStartTwoLocatorsWithSingleKeystoreSSL() throws Exception {
    String locators = hostName + "[" + port1 + "]," + hostName + "[" + port2 + "]";

    Properties properties = getClusterProperties(locators, "false");
    properties.setProperty(SSL_CIPHERS, "any");
    properties.setProperty(SSL_ENABLED_COMPONENTS, LOCATOR.getConstant());
    properties.setProperty(SSL_KEYSTORE, getSingleKeyKeystore());
    properties.setProperty(SSL_KEYSTORE_PASSWORD, "password");
    properties.setProperty(SSL_KEYSTORE_TYPE, "JKS");
    properties.setProperty(SSL_PROTOCOLS, "TLSv1,TLSv1.1,TLSv1.2");
    properties.setProperty(SSL_TRUSTSTORE, getSingleKeyKeystore());
    properties.setProperty(SSL_TRUSTSTORE_PASSWORD, "password");

    startVerifyAndStopLocator(vm1, vm2, port1, port2, properties);
  }

  @Test
  public void testStartTwoLocatorsWithMultiKeystoreSSL() throws Exception {
    String locators = hostName + "[" + port1 + "]," + hostName + "[" + port2 + "]";

    Properties properties = getClusterProperties(locators, "false");
    properties.setProperty(SSL_CIPHERS, "any");
    properties.setProperty(SSL_ENABLED_COMPONENTS, LOCATOR.getConstant());
    properties.setProperty(SSL_KEYSTORE, getMultiKeyKeystore());
    properties.setProperty(SSL_KEYSTORE_PASSWORD, "password");
    properties.setProperty(SSL_KEYSTORE_TYPE, "JKS");
    properties.setProperty(SSL_TRUSTSTORE, getMultiKeyTruststore());
    properties.setProperty(SSL_TRUSTSTORE_PASSWORD, "password");
    properties.setProperty(SSL_LOCATOR_ALIAS, "locatorkey");
    properties.setProperty(SSL_PROTOCOLS, "any");

    startVerifyAndStopLocator(vm1, vm2, port1, port2, properties);
  }

  @Test
  public void testNonSSLLocatorDiesWhenConnectingToSSLLocator() {
    addIgnoredException("Unrecognized SSL message, plaintext connection");
    addIgnoredException(LocatorCancelException.class);

    Properties properties = new Properties();
    properties.setProperty(DISABLE_AUTO_RECONNECT, "true");
    properties.setProperty(ENABLE_CLUSTER_CONFIGURATION, "false");
    properties.setProperty(ENABLE_NETWORK_PARTITION_DETECTION, "false");
    properties.setProperty(MEMBER_TIMEOUT, "2000");
    properties.setProperty(USE_CLUSTER_CONFIGURATION, "false");
    properties.setProperty(SSL_CIPHERS, "any");
    properties.setProperty(SSL_ENABLED_COMPONENTS, LOCATOR.getConstant());
    properties.setProperty(SSL_KEYSTORE, getSingleKeyKeystore());
    properties.setProperty(SSL_KEYSTORE_PASSWORD, "password");
    properties.setProperty(SSL_KEYSTORE_TYPE, "JKS");
    properties.setProperty(SSL_PROTOCOLS, "any");
    properties.setProperty(SSL_REQUIRE_AUTHENTICATION, "true");
    properties.setProperty(SSL_TRUSTSTORE, getSingleKeyKeystore());
    properties.setProperty(SSL_TRUSTSTORE_PASSWORD, "password");

    // we set port1 so that the state file gets cleaned up later.
    port1 = startLocatorGetPort(vm1, properties, 0);

    vm1.invoke("expect only one member in system",
        () -> expectSystemToContainThisManyMembers(1));

    properties.setProperty(LOCATORS, hostName + "[" + port1 + "]");
    properties.remove(SSL_ENABLED_COMPONENTS);

    // we set port2 so that the state file gets cleaned up later.
    vm2.invoke(() -> {
      assertThatThrownBy(() -> startLocatorBase(properties, 0))
          .isInstanceOfAny(LocatorCancelException.class, SystemConnectException.class);

      assertThat(Locator.getLocator()).isNull();
    });

    vm1.invoke("expect only one member in system",
        () -> expectSystemToContainThisManyMembers(1));

    vm1.invoke("stop locator", LocatorDUnitTest::stopLocator);
  }

  @Test
  public void testSSLEnabledLocatorDiesWhenConnectingToNonSSLLocator() {
    addIgnoredException("Remote host closed connection during handshake");
    addIgnoredException("Unrecognized SSL message, plaintext connection");
    addIgnoredException("LocatorCancelException");

    Properties properties = getClusterProperties("", "false");
    properties.remove(LOCATORS);
    properties.setProperty(SSL_CIPHERS, "any");
    properties.setProperty(SSL_PROTOCOLS, "any");

    // we set port1 so that the state file gets cleaned up later.
    port1 = startLocatorGetPort(vm1, properties, 0);
    vm1.invoke("expectSystemToContainThisManyMembers",
        () -> expectSystemToContainThisManyMembers(1));

    properties.setProperty(ENABLE_CLUSTER_CONFIGURATION, "false");
    properties.setProperty(SSL_KEYSTORE, getSingleKeyKeystore());
    properties.setProperty(SSL_KEYSTORE_PASSWORD, "password");
    properties.setProperty(SSL_KEYSTORE_TYPE, "JKS");
    properties.setProperty(SSL_REQUIRE_AUTHENTICATION, "true");
    properties.setProperty(SSL_TRUSTSTORE, getSingleKeyKeystore());
    properties.setProperty(SSL_TRUSTSTORE_PASSWORD, "password");
    properties.setProperty(SSL_ENABLED_COMPONENTS, LOCATOR.getConstant());
    properties.setProperty(USE_CLUSTER_CONFIGURATION, "false");

    String locators = hostName + "[" + port1 + "]";

    properties.setProperty(LOCATORS, locators);

    // we set port2 so that the state file gets cleaned up later.
    assertThatThrownBy(() -> startLocatorGetPort(vm2, properties, 0))
        .isInstanceOfAny(LocatorCancelException.class, RMIException.class);
    assertThat(Locator.getLocator()).isNull();

    vm1.invoke("expectSystemToContainThisManyMembers",
        () -> expectSystemToContainThisManyMembers(1));

    vm1.invoke("stop locator", LocatorDUnitTest::stopLocator);
  }

  @Test
  public void testStartTwoLocatorsWithDifferentSSLCertificates() {
    addIgnoredException("Remote host closed connection during handshake");
    addIgnoredException("unable to find valid certification path to requested target");
    addIgnoredException("Received fatal alert: certificate_unknown");
    addIgnoredException("LocatorCancelException");
    addIgnoredException("Unrecognized SSL message, plaintext connection");

    String locators = hostName + "[" + port1 + "]," + hostName + "[" + port2 + "]";

    Properties properties = getClusterProperties(locators, "false");
    properties.setProperty(SSL_CIPHERS, "any");
    properties.setProperty(SSL_ENABLED_COMPONENTS, LOCATOR.getConstant());
    properties.setProperty(SSL_KEYSTORE, getSingleKeyKeystore());
    properties.setProperty(SSL_KEYSTORE_PASSWORD, "password");
    properties.setProperty(SSL_KEYSTORE_TYPE, "JKS");
    properties.setProperty(SSL_PROTOCOLS, "any");
    properties.setProperty(SSL_REQUIRE_AUTHENTICATION, "true");
    properties.setProperty(SSL_TRUSTSTORE, getSingleKeyKeystore());
    properties.setProperty(SSL_TRUSTSTORE_PASSWORD, "password");

    startLocator(vm1, properties, port1);

    vm1.invoke("expectSystemToContainThisManyMembers",
        () -> expectSystemToContainThisManyMembers(1));

    properties.setProperty(SSL_KEYSTORE, getMultiKeyKeystore());
    properties.setProperty(SSL_LOCATOR_ALIAS, "locatorkey");
    properties.setProperty(SSL_TRUSTSTORE, getMultiKeyTruststore());

    assertThatThrownBy(() -> startLocator(vm2, properties, port2))
        .isInstanceOfAny(LocatorCancelException.class, RMIException.class);
    assertThat(Locator.getLocator()).isNull();

    vm1.invoke("expectSystemToContainThisManyMembers",
        () -> expectSystemToContainThisManyMembers(1));
  }

  /**
   * test lead member selection
   */
  @Test
  public void testLeadMemberSelection() throws Exception {
    String locators = hostName + "[" + port1 + "]";

    Properties properties = getBasicProperties(locators);
    properties.setProperty(DISABLE_AUTO_RECONNECT, "true");
    properties.setProperty(ENABLE_NETWORK_PARTITION_DETECTION, "true");
    addDSProps(properties);

    Locator locator = Locator.startLocatorAndDS(port1, null, properties);

    system = (InternalDistributedSystem) locator.getDistributedSystem();

    assertThat(MembershipManagerHelper.getLeadMember(system)).isNull();

    // connect three vms and then watch the lead member selection as they
    // are disconnected/reconnected
    properties.setProperty("name", "vm1");

    DistributedMember mem1 = vm1.invoke(() -> getDistributedMember(properties));

    waitForMemberToBecomeLeadMemberOfDistributedSystem(mem1, system);

    properties.setProperty("name", "vm2");
    DistributedMember mem2 = vm2.invoke(() -> getDistributedMember(properties));
    waitForMemberToBecomeLeadMemberOfDistributedSystem(mem1, system);

    properties.setProperty("name", "vm3");
    DistributedMember mem3 = vm3.invoke(() -> getDistributedMember(properties));
    waitForMemberToBecomeLeadMemberOfDistributedSystem(mem1, system);

    // after disconnecting the first vm, the second one should become the leader
    vm1.invoke(LocatorDUnitTest::disconnectDistributedSystem);
    MembershipManagerHelper.getMembershipManager(system).waitForDeparture(mem1);
    waitForMemberToBecomeLeadMemberOfDistributedSystem(mem2, system);

    properties.setProperty("name", "vm1");
    mem1 = vm1.invoke(() -> getDistributedMember(properties));
    waitForMemberToBecomeLeadMemberOfDistributedSystem(mem2, system);

    vm2.invoke(LocatorDUnitTest::disconnectDistributedSystem);
    MembershipManagerHelper.getMembershipManager(system).waitForDeparture(mem2);
    waitForMemberToBecomeLeadMemberOfDistributedSystem(mem3, system);

    vm1.invoke(LocatorDUnitTest::disconnectDistributedSystem);
    MembershipManagerHelper.getMembershipManager(system).waitForDeparture(mem1);
    waitForMemberToBecomeLeadMemberOfDistributedSystem(mem3, system);

    vm3.invoke(LocatorDUnitTest::disconnectDistributedSystem);
    MembershipManagerHelper.getMembershipManager(system).waitForDeparture(mem3);
    waitForMemberToBecomeLeadMemberOfDistributedSystem(null, system);
  }

  /**
   * test lead member and coordinator failure with network partition detection enabled. It would be
   * nice for this test to have more than two "server" vms, to demonstrate that they all exit when
   * the leader and potential- coordinator both disappear in the loss-correlation-window, but there
   * are only four vms available for DUnit testing.
   * <p>
   * So, we start two locators with admin distributed systems, then start two regular distributed
   * members.
   * <p>
   * We kill the second locator (which is not the view coordinator) and then kill the non-lead
   * member. That should be okay - the lead and remaining locator continue to run.
   * <p>
   * We then kill the lead member and demonstrate that the original locator (which is now the sole
   * remaining member) shuts itself down.
   */
  @Test
  public void testLeadAndCoordFailure() throws Exception {
    addIgnoredException("Possible loss of quorum due");

    String locators = hostName + "[" + port1 + "]," + hostName + "[" + port2 + "]";

    Properties properties = getClusterProperties(locators, "true");
    addDSProps(properties);

    Locator locator = Locator.startLocatorAndDS(port1, null, properties);
    system = (InternalDistributedSystem) locator.getDistributedSystem();

    addIgnoredException(ConnectException.class);
    MembershipManagerHelper.inhibitForcedDisconnectLogging(true);
    startLocator(vm3, properties, port2);

    assertThat(MembershipManagerHelper.getLeadMember(system)).isNull();

    DistributedMember mem1 = vm1.invoke(() -> getDistributedMember(properties));
    vm2.invoke(() -> getDistributedMember(properties));
    waitForMemberToBecomeLeadMemberOfDistributedSystem(mem1, system);

    assertThat(system.getDistributedMember())
        .isEqualTo(MembershipManagerHelper.getCoordinator(system));

    // crash the second vm and the locator. Should be okay
    DistributedTestUtils.crashDistributedSystem(vm2);
    vm3.invoke(() -> {
      Locator loc = Locator.getLocator();
      MembershipManagerHelper.crashDistributedSystem(loc.getDistributedSystem());
      loc.stop();
    });

    assertThat(vm1.invoke(LocatorDUnitTest::isSystemConnected))
        .describedAs("Distributed system should not have disconnected").isTrue();

    // ensure quorumLost is properly invoked
    DistributionManager dm = system.getDistributionManager();
    MyMembershipListener listener = new MyMembershipListener();
    dm.addMembershipListener(listener);
    // ensure there is an unordered reader thread for the member
    new HighPriorityAckedMessage().send(Collections.singleton(mem1), false);

    // disconnect the first vm and demonstrate that the third vm and the
    // locator notice the failure and exit
    DistributedTestUtils.crashDistributedSystem(vm1);

    /*
     * This vm is watching vm1, which is watching vm2 which is watching locatorVM. It will take 3
     * (3 member-timeout) milliseconds to detect the full failure and eject the lost members from
     * the view.
     */

    logger.info("waiting for my distributed system to disconnect due to partition detection");

<<<<<<< HEAD
    await().until(() -> !system.isConnected());

    if (system.isConnected()) {
      fail(
          "Distributed system did not disconnect as expected - network partition detection is broken");
=======
      if (system.isConnected()) {
        fail(
            "Distributed system did not disconnect as expected - network partition detection is broken");
      }
      // quorumLost should be invoked if we get a ForcedDisconnect in this situation
      assertThat(listener.quorumLostInvoked).describedAs("expected quorumLost to be invoked")
          .isTrue();
      System.out.println("suspectReasons=" + listener.suspectReasons);
      assertThat(listener.suspectReasons.contains("Member isn't responding to heartbeat requests"))
          .describedAs("expected suspect processing initiated by health monitor").isTrue();
    } finally {
      if (locator != null) {
        locator.stop();
      }
      LogWriter bLogger = new LocalLogWriter(ALL.intLevel(), System.out);
      bLogger.info("<ExpectedException action=remove>service failure</ExpectedException>");
      bLogger
          .info("<ExpectedException action=remove>java.net.ConnectException</ExpectedException>");
      bLogger.info(
          "<ExpectedException action=remove>org.apache.geode.ForcedDisconnectException</ExpectedException>");
>>>>>>> 67b752d0
    }
    // quorumLost should be invoked if we get a ForcedDisconnect in this situation
    assertThat(listener.quorumLostInvoked).describedAs("expected quorumLost to be invoked")
        .isTrue();
    assertThat(listener.suspectReasons.contains(Connection.INITIATING_SUSPECT_PROCESSING))
        .describedAs("expected suspect processing initiated by TCPConduit").isTrue();
  }

  /**
   * test lead member failure and normal coordinator shutdown with network partition detection
   * enabled.
   * <p>
   * Start two locators with admin distributed systems, then start two regular distributed members.
   * <p>
   * We kill the lead member and demonstrate that the other members continue to operate normally.
   * <p>
   * We then shut down the group coordinator and observe the second locator pick up the job and the
   * remaining member continues to operate normally.
   */
  @Test
  public void testLeadFailureAndCoordShutdown() throws Exception {
    String locators = hostName + "[" + port1 + "]," + hostName + "[" + port2 + "]";

    Properties properties = getClusterProperties(locators, "true");
    addDSProps(properties);

    Locator locator = Locator.startLocatorAndDS(port1, null, properties);
    system = (InternalDistributedSystem) locator.getDistributedSystem();

    vm3.invoke(() -> {
      Locator loc = Locator.startLocatorAndDS(port2, null, properties);
      system = (InternalDistributedSystem) loc.getDistributedSystem();
      MembershipManagerHelper.inhibitForcedDisconnectLogging(true);
    });

    assertThat(MembershipManagerHelper.getLeadMember(system)).isNull();

    DistributedMember mem1 = vm1.invoke(() -> getDistributedMember(properties));
    DistributedMember mem2 = vm2.invoke(() -> getDistributedMember(properties));

    assertThat(mem1).isEqualTo(MembershipManagerHelper.getLeadMember(system));

    assertThat(system.getDistributedMember())
        .isEqualTo(MembershipManagerHelper.getCoordinator(system));

    MembershipManagerHelper.inhibitForcedDisconnectLogging(true);

    // crash the lead vm. Should be okay
    vm1.invoke(() -> {
      addIgnoredException("service failure");
      addIgnoredException(ForcedDisconnectException.class);
      MembershipManagerHelper.crashDistributedSystem(system);
    });

    waitUntilTheSystemIsConnected(vm2, vm3);
    // stop the locator normally. This should also be okay
    locator.stop();

    await()
        .until(() -> {
          assertThat(Locator.getLocator()).describedAs("locator is not stopped").isNull();
          return true;
        });

    checkSystemConnectedInVMs(vm2, vm3);

    // the remaining non-locator member should now be the lead member
    assertEquals(
        "This test sometimes fails.  If the log contains "
            + "'failed to collect all ACKs' it is a false failure.",
        mem2, vm2.invoke(LocatorDUnitTest::getLeadMember));

    // disconnect the first vm and demonstrate that the third vm and the
    // locator notice the failure and exit
    vm2.invoke(LocatorDUnitTest::disconnectDistributedSystem);
    vm3.invoke(LocatorDUnitTest::stopLocator);
  }

  /**
   * test lead member failure and normal coordinator shutdown with network partition detection
   * enabled.
   * <p>
   * Start one locators with admin distributed systems, then start two regular distributed members.
   * <p>
   * We kill the lead member and demonstrate that the other members continue to operate normally.
   * <p>
   * We then shut down the group coordinator and observe the second locator pick up the job and the
   * remaining member continues to operate normally.
   */
  @Test
  public void testForceDisconnectAndPeerShutdownCause() throws Exception {
    String locators = hostName + "[" + port1 + "]," + hostName + "[" + port2 + "]";

    Properties properties = new Properties();
    properties.setProperty(MCAST_PORT, "0");
    properties.setProperty(LOCATORS, locators);
    properties.setProperty(ENABLE_NETWORK_PARTITION_DETECTION, "true");
    properties.setProperty(DISABLE_AUTO_RECONNECT, "true");
    properties.setProperty(MEMBER_TIMEOUT, "2000");
    addDSProps(properties);

    Locator locator = Locator.startLocatorAndDS(port1, null, properties);
    system = (InternalDistributedSystem) locator.getDistributedSystem();

    vm3.invoke(() -> {
      Locator loc = Locator.startLocatorAndDS(port2, null, properties);
      system = (InternalDistributedSystem) loc.getDistributedSystem();
    });

    SerializableRunnable crashSystem = new SerializableRunnable("Crash system") {
      @Override
      public void run() {
        addIgnoredException("service failure");
        addIgnoredException("Possible loss of quorum");
        addIgnoredException(ForcedDisconnectException.class);

        hook = new TestHook();
        MembershipManagerHelper.getMembershipManager(system).registerTestHook(hook);
        try {
          MembershipManagerHelper.crashDistributedSystem(system);
        } finally {
          hook.reset();
        }
      }
    };

    assertNull(MembershipManagerHelper.getLeadMember(system));

    DistributedMember mem1 = vm1.invoke(() -> getDistributedMember(properties));
    DistributedMember mem2 = vm2.invoke(() -> getDistributedMember(properties));

    assertEquals(mem1, MembershipManagerHelper.getLeadMember(system));

    assertEquals(system.getDistributedMember(), MembershipManagerHelper.getCoordinator(system));

    assertTrue("Distributed system should not have disconnected", isSystemConnected());

    assertTrue("Distributed system should not have disconnected",
        vm2.invoke(() -> isSystemConnected()));

    assertTrue("Distributed system should not have disconnected",
        vm3.invoke(() -> isSystemConnected()));

    vm2.invokeAsync(crashSystem);

    Wait.pause(1000); // 4 x the member-timeout

    // request member removal for first peer from second peer.
    vm2.invoke(new SerializableRunnable("Request Member Removal") {

      @Override
      public void run() {
        MembershipManager mmgr = MembershipManagerHelper.getMembershipManager(system);

        // check for shutdown cause in MembershipManager. Following call should
        // throw DistributedSystemDisconnectedException which should have cause as
        // ForceDisconnectException.
        try (IgnoredException i = addIgnoredException("Membership: requesting removal of")) {
          mmgr.requestMemberRemoval(mem1, "test reasons");
          fail("It should have thrown exception in requestMemberRemoval");
        } catch (DistributedSystemDisconnectedException e) {
          assertThat(e).hasRootCauseInstanceOf(ForcedDisconnectException.class);
        } finally {
          hook.reset();
        }
      }
    });
  }

  /**
   * test lead member shutdown and coordinator crashing with network partition detection enabled.
   * <p>
   * Start two locators with admin distributed systems, then start two regular distributed members.
   * <p>
   * We kill the coordinator and shut down the lead member and observe the second locator pick up
   * the job and the remaining member continue to operate normally.
   */
  @Test
  public void testLeadShutdownAndCoordFailure() throws Exception {
    VM memberThatWillBeShutdownVM = vm1;
    VM memberVM = vm2;
    VM locatorThatWillBeShutdownVM = vm3;

    String locators = hostName + "[" + port1 + "]," + hostName + "[" + port2 + "]";

    Properties properties = getClusterProperties(locators, "true");
    addDSProps(properties);

    locatorThatWillBeShutdownVM.invoke(() -> {
      Locator localLocator = Locator.startLocatorAndDS(port2, null, properties);
      system = (InternalDistributedSystem) localLocator.getDistributedSystem();
      assertThat(localLocator.getDistributedSystem().isConnected()).isTrue();
    });

    // Test runner will be locator 2
    Locator locator = Locator.startLocatorAndDS(port1, null, properties);
    system = (InternalDistributedSystem) locator.getDistributedSystem();
    assertThat(locator.getDistributedSystem().isConnected()).isTrue();
    DistributedSystem testRunnerLocatorDS = locator.getDistributedSystem();
    addIgnoredException(ForcedDisconnectException.class);
    assertThat(MembershipManagerHelper.getLeadMember(testRunnerLocatorDS))
        .describedAs("There was a lead member when there should not be.").isNull();

    DistributedMember distributedMemberThatWillBeShutdown =
        memberThatWillBeShutdownVM.invoke(() -> getDistributedMember(properties));
    memberThatWillBeShutdownVM
        .invoke(() -> MembershipManagerHelper.inhibitForcedDisconnectLogging(true));

    DistributedMember distributedMember = memberVM.invoke(() -> getDistributedMember(properties));

    DistributedMember locatorMemberToBeShutdown =
        locatorThatWillBeShutdownVM.invoke(LocatorDUnitTest::getLocatorDistributedMember);

    waitForMemberToBecomeLeadMemberOfDistributedSystem(distributedMemberThatWillBeShutdown,
        testRunnerLocatorDS);
    DistributedMember oldLeader = MembershipManagerHelper.getLeadMember(testRunnerLocatorDS);

    assertThat(locatorMemberToBeShutdown)
        .isEqualTo(MembershipManagerHelper.getCoordinator(testRunnerLocatorDS));
    DistributedMember oldCoordinator =
        MembershipManagerHelper.getCoordinator(testRunnerLocatorDS);

    // crash the lead locator. Should be okay
    locatorThatWillBeShutdownVM.invoke("crash locator", () -> {
      Locator loc = Locator.getLocator();
      DistributedSystem distributedSystem = loc.getDistributedSystem();
      addIgnoredException("service failure");
      addIgnoredException(ForcedDisconnectException.class);
      MembershipManagerHelper.crashDistributedSystem(distributedSystem);
      loc.stop();
    });

    await().until(testRunnerLocatorDS::isConnected);

    waitUntilTheSystemIsConnected(memberThatWillBeShutdownVM, memberVM);

    // disconnect the first vm and demonstrate that the non-lead vm and the
    // locator notice the failure and continue to run
    memberThatWillBeShutdownVM.invoke(LocatorDUnitTest::disconnectDistributedSystem);
    await().until(
        () -> memberThatWillBeShutdownVM.invoke(() -> !isSystemConnected()));
    await().until(() -> memberVM.invoke(LocatorDUnitTest::isSystemConnected));

    assertThat(memberVM.invoke(LocatorDUnitTest::isSystemConnected))
        .describedAs("Distributed system should not have disconnected").isTrue();

    await("waiting for the old coordinator to drop out").until(
        () -> MembershipManagerHelper.getCoordinator(testRunnerLocatorDS) != oldCoordinator);

    await().untilAsserted(() -> {
      DistributedMember survivingDistributedMember = testRunnerLocatorDS.getDistributedMember();
      DistributedMember coordinator = MembershipManagerHelper.getCoordinator(testRunnerLocatorDS);
      assertThat(survivingDistributedMember).isEqualTo(coordinator);
    });

    await("Waiting for the old leader to drop out")
        .pollInterval(1, SECONDS).until(() -> {
          DistributedMember leader = MembershipManagerHelper.getLeadMember(testRunnerLocatorDS);
          return leader != oldLeader;
        });

    await().untilAsserted(() -> {
      assertThat(distributedMember)
          .isEqualTo(MembershipManagerHelper.getLeadMember(testRunnerLocatorDS));
    });
  }

  /**
   * Tests that attempting to connect to a distributed system in which no locator is defined throws
   * an exception.
   */
  @Test
  public void testNoLocator() {
    String locators = hostName + "[" + port2 + "]";

    Properties props = getBasicProperties(locators);
    addDSProps(props);

    addIgnoredException(ConnectException.class);

    try {
      getConnectedDistributedSystem(props);
      fail("Should have thrown a GemFireConfigException");

    } catch (DistributionException ex) {
      // I guess it can throw this too...

    } catch (GemFireConfigException ex) {
      String s = ex.getMessage();
      assertThat(s.contains("Locator does not exist")).isTrue();
    }
  }

  /**
   * Tests starting one locator in a remote VM and having multiple members of the distributed system
   * join it. This ensures that members start up okay, and that handling of a stopped locator is
   * correct.
   * <p>
   * The locator is then restarted and is shown to take over the role of membership coordinator.
   */
  @Test
  public void testOneLocator() {
    String locators = hostName + "[" + port2 + "]";

    startLocatorWithSomeBasicProperties(vm0, port2);

    SerializableRunnable connect = new SerializableRunnable("Connect to " + locators) {
      @Override
      public void run() {
        Properties props = getBasicProperties(locators);
        props.setProperty(MEMBER_TIMEOUT, "1000");
        addDSProps(props);

        getConnectedDistributedSystem(props);
      }
    };

    vm1.invoke(connect);
    vm2.invoke(connect);

    Properties props = getBasicProperties(locators);
    props.setProperty(MEMBER_TIMEOUT, "1000");
    addDSProps(props);

    system = getConnectedDistributedSystem(props);

    DistributedMember coord = MembershipManagerHelper.getCoordinator(system);
    logger.info("coordinator before termination of locator is " + coord);

    vm0.invoke(LocatorDUnitTest::stopLocator);

    // now ensure that one of the remaining members became the coordinator

    await().until(() -> !coord.equals(MembershipManagerHelper.getCoordinator(system)));

    DistributedMember newCoord = MembershipManagerHelper.getCoordinator(system);
    logger.info("coordinator after shutdown of locator was " + newCoord);
    if (coord.equals(newCoord)) {
      fail("another member should have become coordinator after the locator was stopped");
    }
  }

  /**
   * Tests starting one locator in a remote VM and having multiple members of the distributed system
   * join it. This ensures that members start up okay, and that handling of a stopped locator is
   * correct. It then restarts the locator to demonstrate that it can connect to and function as the
   * group coordinator
   */
  @Test
  public void testLocatorBecomesCoordinator() {
    addIgnoredException(ConnectException.class);

    String locators = hostName + "[" + port2 + "]";

    startLocatorPreferredCoordinators(vm0, port2);

    Properties props = new Properties();
    props.setProperty(LOCATORS, locators);
    props.setProperty(ENABLE_NETWORK_PARTITION_DETECTION, "true");
    addDSProps(props);

    vm1.invoke(() -> {
      getSystem(props);
    });
    vm2.invoke(() -> {
      getSystem(props);
    });

    system = getSystem(props);

    DistributedMember coord = MembershipManagerHelper.getCoordinator(system);
    logger.info("coordinator before termination of locator is " + coord);

    vm0.invoke(LocatorDUnitTest::stopLocator);

    // now ensure that one of the remaining members became the coordinator
    await().until(() -> !coord.equals(MembershipManagerHelper.getCoordinator(system)));

    DistributedMember newCoord = MembershipManagerHelper.getCoordinator(system);
    logger.info("coordinator after shutdown of locator was " + newCoord);
    if (newCoord == null || coord.equals(newCoord)) {
      fail("another member should have become coordinator after the locator was stopped: "
          + newCoord);
    }

    // restart the locator to demonstrate reconnection & make disconnects faster
    // it should also regain the role of coordinator, so we check to make sure
    // that the coordinator has changed
    startLocatorPreferredCoordinators(vm0, port2);

    DistributedMember tempCoord = newCoord;

    await().until(() -> !tempCoord.equals(MembershipManagerHelper.getCoordinator(system)));

    system.disconnect();

    checkConnectionAndPrintInfo(vm1);
    checkConnectionAndPrintInfo(vm2);
  }

  @Test
  public void testConcurrentLocatorStartup() throws Exception {
    List<AvailablePort.Keeper> portKeepers =
        AvailablePortHelper.getRandomAvailableTCPPortKeepers(4);
    StringBuilder sb = new StringBuilder(100);
    for (int i = 0; i < portKeepers.size(); i++) {
      AvailablePort.Keeper keeper = portKeepers.get(i);
      sb.append("localhost[").append(keeper.getPort()).append("]");
      if (i < portKeepers.size() - 1) {
        sb.append(',');
      }
    }
    String locators = sb.toString();

    Properties dsProps = getClusterProperties(locators, "false");

    List<AsyncInvocation<Object>> asyncInvocations = new ArrayList<>(portKeepers.size());

    for (int i = 0; i < portKeepers.size(); i++) {
      AvailablePort.Keeper keeper = portKeepers.get(i);
      int port = keeper.getPort();
      keeper.release();
      AsyncInvocation<Object> startLocator = getVM(i).invokeAsync("start locator " + i, () -> {
        DUnitBlackboard blackboard = getBlackboard();
        blackboard.signalGate("" + port);
        blackboard.waitForGate("startLocators", 5, MINUTES);
        startLocatorBase(dsProps, port);
        assertTrue(isSystemConnected());
        System.out.println("Locator startup completed");
      });
      asyncInvocations.add(startLocator);
      getBlackboard().waitForGate("" + port, 5, MINUTES);
    }

    getBlackboard().signalGate("startLocators");
    int expectedCount = asyncInvocations.size() - 1;
    for (int i = 0; i < asyncInvocations.size(); i++) {
      asyncInvocations.get(i).await();
    }
    for (int i = 0; i < asyncInvocations.size(); i++) {
      assertTrue(getVM(i).invoke("assert all in same cluster", () -> CacheFactory
          .getAnyInstance().getDistributedSystem().getAllOtherMembers().size() == expectedCount));
    }
  }

  /**
   * Tests starting two locators and two servers in different JVMs
   */
  @Test
  public void testTwoLocatorsTwoServers() {
    String locators = hostName + "[" + port1 + "]," + hostName + "[" + port2 + "]";

    Properties dsProps = getBasicProperties(locators);
    addDSProps(dsProps);

    startLocator(vm0, dsProps, port1);

    startLocator(vm3, dsProps, port2);

    SerializableRunnable connect = new SerializableRunnable("Connect to " + locators) {
      @Override
      public void run() {
        Properties props = getBasicProperties(locators);
        addDSProps(props);
        getConnectedDistributedSystem(props);
      }
    };
    vm1.invoke(connect);
    vm2.invoke(connect);

    Properties props = getBasicProperties(locators);

    addDSProps(props);
    system = getConnectedDistributedSystem(props);

    await().until(() -> system.getDM().getViewMembers().size() >= 3);

    // three applications plus
    assertThat(system.getDM().getViewMembers().size()).isEqualTo(5);
  }

  private void waitUntilLocatorBecomesCoordinator() {
    await().until(() -> system != null && system.isConnected() &&
        getCoordinator()
            .getVmKind() == ClusterDistributionManager.LOCATOR_DM_TYPE);
  }

  private InternalDistributedMember getCoordinator() {
    return (InternalDistributedMember) MembershipManagerHelper.getCoordinator(system);
  }

  private NetView getView() {
    return system.getDistributionManager().getMembershipManager().getView();
  }

  private InternalDistributedSystem getSystem(Properties properties) {
    return (InternalDistributedSystem) DistributedSystem.connect(properties);
  }

  /**
   * Tests starting multiple locators at the same time and ensuring that the locators end up only
   * have 1 master. GEODE-870
   */
  @Test
  public void testMultipleLocatorsRestartingAtSameTime() {
    String locators =
        hostName + "[" + port1 + "]," + hostName + "[" + port2 + "]," + hostName + "[" + port3
            + "]";

    Properties dsProps = getBasicProperties(locators);
    dsProps.setProperty(LOG_LEVEL, logger.getLevel().name());
    dsProps.setProperty(ENABLE_NETWORK_PARTITION_DETECTION, "true");
    addDSProps(dsProps);

    startLocator(vm0, dsProps, port1);
    startLocator(vm1, dsProps, port2);
    startLocator(vm2, dsProps, port3);

    vm3.invoke(() -> {
      getConnectedDistributedSystem(dsProps);
    });
    vm4.invoke(() -> {
      getConnectedDistributedSystem(dsProps);
    });

    system = getConnectedDistributedSystem(dsProps);

    await().until(() -> system.getDM().getViewMembers().size() == 6);

    // three applications plus
    assertThat(system.getDM().getViewMembers().size()).isEqualTo(6);

    vm0.invoke(LocatorDUnitTest::stopLocator);
    vm1.invoke(LocatorDUnitTest::stopLocator);
    vm2.invoke(LocatorDUnitTest::stopLocator);

    await()
        .until(() -> system.getDM().getMembershipManager().getView().size() <= 3);

    String newLocators = hostName + "[" + port2 + "]," + hostName + "[" + port3 + "]";
    dsProps.setProperty(LOCATORS, newLocators);

    InternalDistributedMember currentCoordinator = getCoordinator();
    DistributedMember vm3ID = vm3.invoke(() -> system.getDM().getDistributionManagerId());
    assertEquals(
        "View is " + system.getDM().getMembershipManager().getView() + " and vm3's ID is "
            + vm3ID,
        vm3ID, vm3.invoke(
            () -> system.getDistributionManager().getMembershipManager().getView().getCreator()));

    startLocator(vm1, dsProps, port2);
    startLocator(vm2, dsProps, port3);

    await()
        .until(() -> !getCoordinator().equals(currentCoordinator)
            && system.getDM().getAllHostedLocators().size() == 2);

    vm1.invoke("waitUntilLocatorBecomesCoordinator", this::waitUntilLocatorBecomesCoordinator);
    vm2.invoke("waitUntilLocatorBecomesCoordinator", this::waitUntilLocatorBecomesCoordinator);
    vm3.invoke("waitUntilLocatorBecomesCoordinator", this::waitUntilLocatorBecomesCoordinator);
    vm4.invoke("waitUntilLocatorBecomesCoordinator", this::waitUntilLocatorBecomesCoordinator);

    int netViewId = vm1.invoke("Checking ViewCreator", () -> getView().getViewId());
    assertThat((int) vm2.invoke("checking ViewID", () -> getView().getViewId()))
        .isEqualTo(netViewId);
    assertThat((int) vm3.invoke("checking ViewID", () -> getView().getViewId()))
        .isEqualTo(netViewId);
    assertThat((int) vm4.invoke("checking ViewID", () -> getView().getViewId()))
        .isEqualTo(netViewId);
    assertThat((boolean) vm4
        .invoke("Checking ViewCreator",
            () -> system.getDistributedMember().equals(getView().getCreator()))).isFalse();
    // Given the start up order of servers, this server is the elder server
    assertFalse(vm3
        .invoke("Checking ViewCreator",
            () -> system.getDistributedMember().equals(getView().getCreator())));
    if (vm1.invoke(() -> system.getDistributedMember().equals(getView().getCreator()))) {
      assertThat((boolean) vm2.invoke("Checking ViewCreator",
          () -> system.getDistributedMember().equals(getView().getCreator())))
              .isFalse();
    } else {
      assertThat((boolean) vm2.invoke("Checking ViewCreator",
          () -> system.getDistributedMember().equals(getView().getCreator())))
              .isTrue();
    }
  }

  @Test
  public void testMultipleLocatorsRestartingAtSameTimeWithMissingServers() throws Exception {
    addIgnoredException("ForcedDisconnectException");
    addIgnoredException("Possible loss of quorum");
    addIgnoredException("java.lang.Exception: Message id is");

    String locators =
        hostName + "[" + port1 + "]," + hostName + "[" + port2 + "]," + hostName + "[" + port3
            + "]";

    Properties dsProps = getBasicProperties(locators);
    dsProps.setProperty(LOG_LEVEL, logger.getLevel().name());
    dsProps.setProperty(DISABLE_AUTO_RECONNECT, "true");
    dsProps.setProperty(MEMBER_TIMEOUT, "2000");
    addDSProps(dsProps);

    startLocator(vm0, dsProps, port1);
    startLocator(vm1, dsProps, port2);
    startLocator(vm2, dsProps, port3);

    vm3.invoke(() -> {
      getConnectedDistributedSystem(dsProps);
    });
    vm4.invoke(() -> {
      getConnectedDistributedSystem(dsProps);

      await().until(() -> system.getDM().getViewMembers().size() == 5);
    });

    vm0.invoke(this::forceDisconnect);
    vm1.invoke(this::forceDisconnect);
    vm2.invoke(this::forceDisconnect);

    SerializableRunnable waitForDisconnect = new SerializableRunnable("waitForDisconnect") {
      @Override
      public void run() {
        await()
            .until(() -> system == null);
      }
    };
    vm0.invoke(() -> waitForDisconnect);
    vm1.invoke(() -> waitForDisconnect);
    vm2.invoke(() -> waitForDisconnect);

    String newLocators = hostName + "[" + port2 + "]," + hostName + "[" + port3 + "]";
    dsProps.setProperty(LOCATORS, newLocators);

    getBlackboard().initBlackboard();
    AsyncInvocation async1 = vm1.invokeAsync(() -> {
      getBlackboard().signalGate("vm1ready");
      getBlackboard().waitForGate("readyToConnect", 30, SECONDS);
      System.out.println("vm1 is ready to connect");
      startLocatorBase(dsProps, port2);
    });
    AsyncInvocation async2 = vm2.invokeAsync(() -> {
      getBlackboard().signalGate("vm2ready");
      getBlackboard().waitForGate("readyToConnect", 30, SECONDS);
      System.out.println("vm2 is ready to connect");
      startLocatorBase(dsProps, port3);
    });
    getBlackboard().waitForGate("vm1ready", 30, SECONDS);
    getBlackboard().waitForGate("vm2ready", 30, SECONDS);
    getBlackboard().signalGate("readyToConnect");

    async1.await();
    async2.await();

    vm1.invoke("waitUntilLocatorBecomesCoordinator", this::waitUntilLocatorBecomesCoordinator);
    vm2.invoke("waitUntilLocatorBecomesCoordinator", this::waitUntilLocatorBecomesCoordinator);

    if (vm1.invoke(() -> system.getDistributedMember().equals(getView().getCreator()))) {
      assertFalse(
          vm2.invoke("Checking ViewCreator",
              () -> system.getDistributedMember().equals(getView().getCreator())));
    } else {
      assertTrue(
          vm2.invoke("Checking ViewCreator",
              () -> system.getDistributedMember().equals(getView().getCreator())));
    }
  }

  /**
   * Tests that a VM can connect to a locator that is hosted in its own VM.
   */
  @Test
  public void testConnectToOwnLocator() throws Exception {
    String locators = hostName + "[" + port1 + "]";

    Properties props = getBasicProperties(locators);
    props.setProperty(ENABLE_CLUSTER_CONFIGURATION, "false");

    Locator locator = Locator.startLocatorAndDS(port1, null, props);
    system = (InternalDistributedSystem) locator.getDistributedSystem();
    system.disconnect();
    locator.stop();
  }

  /**
   * Tests that a single VM can NOT host multiple locators
   */
  @Test
  public void testHostingMultipleLocators() throws Exception {
    Locator.startLocator(port1, null);

    try {
      Locator.startLocator(port2, null);
      fail("expected second locator start to fail.");
    } catch (IllegalStateException expected) {
    }

    String locators = hostName + "[" + port1 + "]," + hostName + "[" + port2 + "]";

    Properties props = getBasicProperties(locators);

    getConnectedDistributedSystem(props);
  }

  /**
   * Tests starting, stopping, and restarting a locator. See bug 32856.
   *
   * @since GemFire 4.1
   */
  @Test
  public void testRestartLocator() throws Exception {
    File stateFile = new File("locator" + port1 + "state.dat");

    Properties properties = getBasicProperties(getHostName() + "[" + port1 + "]");
    properties.setProperty(ENABLE_CLUSTER_CONFIGURATION, "false");
    properties.setProperty(LOG_LEVEL, DUnitLauncher.logLevel);
    addDSProps(properties);

    if (stateFile.exists()) {
      assertThat(stateFile.delete()).isTrue();
    }

    logger.info("Starting locator");
    Locator locator = Locator.startLocatorAndDS(port1, null, properties);
    system = (InternalDistributedSystem) locator.getDistributedSystem();

    vm0.invoke(() -> {
      getConnectedDistributedSystem(properties);
    });

    logger.info("Stopping locator");
    locator.stop();

    logger.info("Starting locator");
    locator = Locator.startLocatorAndDS(port1, null, properties);
    system = (InternalDistributedSystem) locator.getDistributedSystem();

    vm0.invoke("disconnect", () -> {
      getConnectedDistributedSystem(properties).disconnect();
    });
  }

  /**
   * a locator is restarted twice with a server and ends up in a split-brain
   */
  @Test
  public void testRestartLocatorMultipleTimes() throws Exception {
    File stateFile = new File("locator" + port1 + "state.dat");

    Properties properties = getBasicProperties(getHostName() + "[" + port1 + "]");
    addDSProps(properties);

    if (stateFile.exists()) {
      assertThat(stateFile.delete()).isTrue();
    }

    Locator locator = Locator.startLocatorAndDS(port1, null, properties);
    system = (InternalDistributedSystem) locator.getDistributedSystem();

    vm0.invoke(() -> {
      getConnectedDistributedSystem(properties);
    });

    locator.stop();
    locator = Locator.startLocatorAndDS(port1, null, properties);
    system = (InternalDistributedSystem) locator.getDistributedSystem();
    assertEquals(2, ((InternalDistributedSystem) locator.getDistributedSystem()).getDM()
        .getViewMembers().size());

    locator.stop();
    locator = Locator.startLocatorAndDS(port1, null, properties);
    system = (InternalDistributedSystem) locator.getDistributedSystem();
    assertEquals(2, ((InternalDistributedSystem) locator.getDistributedSystem()).getDM()
        .getViewMembers().size());
  }

  protected void addDSProps(Properties p) {
    p.setProperty(ENABLE_CLUSTER_CONFIGURATION, "false");
    p.setProperty(USE_CLUSTER_CONFIGURATION, "false");
  }

  static InternalDistributedSystem getConnectedDistributedSystem(Properties properties) {
    if (system == null || !system.isConnected()) {
      properties.setProperty(NAME, "vm" + VM.getCurrentVMNum());
      system = (InternalDistributedSystem) DistributedSystem.connect(properties);
    }
    return system;
  }

  private void startLocatorWithPortAndProperties(final int port, final Properties properties)
      throws IOException {
    Locator locator = Locator.startLocatorAndDS(port, null, properties);
    system = (InternalDistributedSystem) locator.getDistributedSystem();
    assertThat(locator).isNotNull();
  }

  private String getSingleKeyKeystore() {
    return createTempFileFromResource(getClass(), "/ssl/trusted.keystore").getAbsolutePath();
  }

  private String getMultiKeyKeystore() {
    return createTempFileFromResource(getClass(), "/org/apache/geode/internal/net/multiKey.jks")
        .getAbsolutePath();
  }

  private String getMultiKeyTruststore() {
    return createTempFileFromResource(getClass(),
        "/org/apache/geode/internal/net/multiKeyTrust.jks").getAbsolutePath();
  }

  private void startVerifyAndStopLocator(VM loc1, VM loc2, int port1, int port2,
      Properties properties) throws Exception {
    try {
      getBlackboard().initBlackboard();
      AsyncInvocation<Void> async1 = loc1.invokeAsync("startLocator1", () -> {
        getBlackboard().signalGate("locator1");
        getBlackboard().waitForGate("go", 60, SECONDS);
        startLocatorWithPortAndProperties(port1, properties);
      });

      AsyncInvocation<Void> async2 = loc2.invokeAsync("startLocator2", () -> {
        getBlackboard().signalGate("locator2");
        getBlackboard().waitForGate("go", 60, SECONDS);
        startLocatorWithPortAndProperties(port2, properties);
      });

      getBlackboard().waitForGate("locator1", 60, SECONDS);
      getBlackboard().waitForGate("locator2", 60, SECONDS);
      getBlackboard().signalGate("go");

      async1.await();
      async2.await();

      // verify that they found each other
      loc2.invoke("expectSystemToContainThisManyMembers",
          () -> expectSystemToContainThisManyMembers(2));
      loc1.invoke("expectSystemToContainThisManyMembers",
          () -> expectSystemToContainThisManyMembers(2));
    } finally {
      loc2.invoke("stop locator", LocatorDUnitTest::stopLocator);
      loc1.invoke("stop locator", LocatorDUnitTest::stopLocator);
    }
  }

  private void waitForMemberToBecomeLeadMemberOfDistributedSystem(final DistributedMember member,
      final DistributedSystem sys) {
    await().until(() -> {
      DistributedMember lead = MembershipManagerHelper.getLeadMember(sys);
      if (member != null) {
        return member.equals(lead);
      }
      return lead == null;
    });
  }

  private int startLocatorGetPort(VM vm, Properties properties, int port) {
    return vm.invoke(() -> startLocatorBase(properties, port).getPort());
  }

  private void startLocator(VM vm, Properties properties, int port) {
    vm.invoke(() -> {
      startLocatorBase(properties, port);
    });
  }

  private Locator startLocatorBase(Properties properties, int port) throws IOException {
    properties.setProperty(NAME, "vm" + VM.getCurrentVMNum());

    Locator locator = Locator.startLocatorAndDS(port, null, properties);
    system = (InternalDistributedSystem) locator.getDistributedSystem();

    return locator;
  }

  void startLocatorWithSomeBasicProperties(VM vm, int port) {
    Properties locProps = new Properties();
    locProps.setProperty(MEMBER_TIMEOUT, "1000");
    addDSProps(locProps);

    startLocator(vm, locProps, port);
  }

  private void startLocatorPreferredCoordinators(VM vm0, int port) {
    try {
      System.setProperty(InternalLocator.LOCATORS_PREFERRED_AS_COORDINATORS, "true");

      Properties locProps1 = new Properties();
      locProps1.setProperty(MCAST_PORT, "0");
      locProps1.setProperty(LOG_LEVEL, logger.getLevel().name());
      addDSProps(locProps1);

      startLocator(vm0, locProps1, port);
    } finally {
      System.clearProperty(InternalLocator.LOCATORS_PREFERRED_AS_COORDINATORS);
    }
  }

  private void checkSystemConnectedInVMs(VM vm1, VM vm2) {
    assertThat(vm1.invoke(LocatorDUnitTest::isSystemConnected))
        .describedAs("Distributed system should not have disconnected").isTrue();

    assertThat(vm2.invoke(LocatorDUnitTest::isSystemConnected))
        .describedAs("Distributed system should not have disconnected").isTrue();
  }

  private void checkConnectionAndPrintInfo(VM vm1) {
    vm1.invoke(() -> {
      DistributedSystem sys = system;
      if (sys != null && sys.isConnected()) {
        sys.disconnect();
      }
    });
  }

  private void forceDisconnect() {
    DistributedTestUtils.crashDistributedSystem(system);
  }

  Properties getBasicProperties(String locators) {
    Properties props = new Properties();
    props.setProperty(LOCATORS, locators);
    return props;
  }

  private Properties getClusterProperties(String locators, String s) {
    Properties properties = getBasicProperties(locators);
    properties.setProperty(DISABLE_AUTO_RECONNECT, "true");
    properties.setProperty(ENABLE_CLUSTER_CONFIGURATION, "false");
    properties.setProperty(ENABLE_NETWORK_PARTITION_DETECTION, s);
    properties.setProperty(LOCATOR_WAIT_TIME, "10"); // seconds
    properties.setProperty(MEMBER_TIMEOUT, "2000");
    properties.setProperty(USE_CLUSTER_CONFIGURATION, "false");
    return properties;
  }

  private void waitUntilTheSystemIsConnected(VM vm2, VM locatorVM) {
    await().until(() -> {
      assertThat(isSystemConnected())
          .describedAs("Distributed system should not have disconnected")
          .isTrue();

      checkSystemConnectedInVMs(vm2, locatorVM);
      return true;
    });
  }

  /**
   * New test hook which blocks before closing channel.
   */
  private class TestHook implements MembershipTestHook {

    volatile boolean unboundedWait = true;

    @Override
    public void beforeMembershipFailure(String reason, Throwable cause) {
      System.out.println("Inside TestHook.beforeMembershipFailure with " + cause);
      long giveUp = System.currentTimeMillis() + 30000;
      if (cause instanceof ForcedDisconnectException) {
        while (unboundedWait && System.currentTimeMillis() < giveUp) {
          Wait.pause(1000);
        }
      } else {
        errorCollector.addError(cause);
      }
    }

    void reset() {
      unboundedWait = false;
    }
  }

  private static class MyMembershipListener implements MembershipListener {

    volatile boolean quorumLostInvoked;
    final List<String> suspectReasons = new ArrayList<>(50);

    @Override
    public void memberJoined(DistributionManager distributionManager,
        InternalDistributedMember id) {
      // nothing
    }

    @Override
    public void memberDeparted(DistributionManager distributionManager,
        InternalDistributedMember id, boolean crashed) {
      // nothing
    }

    @Override
    public void memberSuspect(DistributionManager distributionManager, InternalDistributedMember id,
        InternalDistributedMember whoSuspected, String reason) {
      suspectReasons.add(reason);
    }

    @Override
    public void quorumLost(DistributionManager distributionManager,
        Set<InternalDistributedMember> failures,
        List<InternalDistributedMember> remaining) {
      quorumLostInvoked = true;
      logger.info("quorumLost invoked in test code");
    }
  }
}<|MERGE_RESOLUTION|>--- conflicted
+++ resolved
@@ -97,11 +97,8 @@
 import org.apache.geode.internal.AvailablePort;
 import org.apache.geode.internal.AvailablePortHelper;
 import org.apache.geode.internal.logging.LogService;
-<<<<<<< HEAD
+import org.apache.geode.internal.security.SecurableCommunicationChannel;
 import org.apache.geode.internal.tcp.Connection;
-=======
-import org.apache.geode.internal.security.SecurableCommunicationChannel;
->>>>>>> 67b752d0
 import org.apache.geode.test.dunit.AsyncInvocation;
 import org.apache.geode.test.dunit.DUnitBlackboard;
 import org.apache.geode.test.dunit.DistributedTestUtils;
@@ -641,13 +638,6 @@
 
     logger.info("waiting for my distributed system to disconnect due to partition detection");
 
-<<<<<<< HEAD
-    await().until(() -> !system.isConnected());
-
-    if (system.isConnected()) {
-      fail(
-          "Distributed system did not disconnect as expected - network partition detection is broken");
-=======
       if (system.isConnected()) {
         fail(
             "Distributed system did not disconnect as expected - network partition detection is broken");
@@ -668,7 +658,6 @@
           .info("<ExpectedException action=remove>java.net.ConnectException</ExpectedException>");
       bLogger.info(
           "<ExpectedException action=remove>org.apache.geode.ForcedDisconnectException</ExpectedException>");
->>>>>>> 67b752d0
     }
     // quorumLost should be invoked if we get a ForcedDisconnect in this situation
     assertThat(listener.quorumLostInvoked).describedAs("expected quorumLost to be invoked")
