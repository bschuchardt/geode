/*
 * Licensed to the Apache Software Foundation (ASF) under one or more
 * contributor license agreements.  See the NOTICE file distributed with
 * this work for additional information regarding copyright ownership.
 * The ASF licenses this file to You under the Apache License, Version 2.0
 * (the "License"); you may not use this file except in compliance with
 * the License.  You may obtain a copy of the License at
 *
 *      http://www.apache.org/licenses/LICENSE-2.0
 *
 * Unless required by applicable law or agreed to in writing, software
 * distributed under the License is distributed on an "AS IS" BASIS,
 * WITHOUT WARRANTIES OR CONDITIONS OF ANY KIND, either express or implied.
 * See the License for the specific language governing permissions and
 * limitations under the License.
 */
package com.gemstone.gemfire.management.internal.cli.commands;

import static com.gemstone.gemfire.test.dunit.Assert.*;
import static com.gemstone.gemfire.test.dunit.LogWriterUtils.*;

import java.io.File;
import java.io.IOException;
import java.text.SimpleDateFormat;
import java.util.Date;

import org.junit.Test;
import org.junit.experimental.categories.Category;

import com.gemstone.gemfire.cache.Cache;
import com.gemstone.gemfire.cache.Region;
import com.gemstone.gemfire.cache.RegionFactory;
import com.gemstone.gemfire.cache.RegionShortcut;
import com.gemstone.gemfire.internal.FileUtil;
import com.gemstone.gemfire.internal.logging.LogWriterImpl;
import com.gemstone.gemfire.management.cli.Result;
import com.gemstone.gemfire.management.internal.cli.result.CommandResult;
import com.gemstone.gemfire.test.dunit.Host;
import com.gemstone.gemfire.test.dunit.SerializableRunnable;
import com.gemstone.gemfire.test.dunit.VM;
import com.gemstone.gemfire.test.junit.categories.DistributedTest;
<<<<<<< HEAD
import org.junit.Test;
import org.junit.experimental.categories.Category;
import org.junit.runner.RunWith;
import org.junit.runners.Parameterized;

import java.io.File;
import java.io.IOException;
import java.text.SimpleDateFormat;
import java.util.Date;
=======
>>>>>>> f702bcfe

import static com.gemstone.gemfire.test.dunit.Assert.assertEquals;
import static com.gemstone.gemfire.test.dunit.Assert.fail;
import static com.gemstone.gemfire.test.dunit.LogWriterUtils.getLogWriter;

/**
 * Dunit class for testing gemfire function commands : export logs
 */
@Category(DistributedTest.class)
<<<<<<< HEAD
@RunWith(Parameterized.class)
=======
>>>>>>> f702bcfe
public class MiscellaneousCommandsExportLogsPart2DUnitTest extends CliCommandTestBase {

  private static final long serialVersionUID = 1L;

<<<<<<< HEAD
  public MiscellaneousCommandsExportLogsPart2DUnitTest(boolean useHttpOnConnect, boolean enableAuth) {
    super(useHttpOnConnect, enableAuth);
  }

=======
  public static String getMemberId() {
    Cache cache = new GemfireDataCommandsDUnitTest().getCache();
    return cache.getDistributedSystem().getDistributedMember().getId();
  }
>>>>>>> f702bcfe

  void setupForExportLogs() {
    final VM vm1 = Host.getHost(0).getVM(1);
    setUpJmxManagerOnVm0ThenConnect(null);

    vm1.invoke(new SerializableRunnable() {
      public void run() {
        // no need to close cache as it will be closed as part of teardown2
        Cache cache = getCache();

        RegionFactory<Integer, Integer> dataRegionFactory = cache.createRegionFactory(RegionShortcut.PARTITION);
        Region region = dataRegionFactory.create("testRegion");
        for (int i = 0; i < 5; i++) {
          region.put("key" + (i + 200), "value" + (i + 200));
        }
      }
    });
  }

  String getCurrentTimeString() {
    SimpleDateFormat sf = new SimpleDateFormat("yyyy_MM_dd_HH_mm_ss_SSS_z");
    Date startDate = new Date(System.currentTimeMillis());
    String formattedStartDate = sf.format(startDate);
    return ("_" + formattedStartDate);
  }

  @Test
  public void testExportLogsForLogLevel() throws IOException {
    setupForExportLogs();

    Date startDate = new Date(System.currentTimeMillis() - 60 * 1000);
    SimpleDateFormat sf = new SimpleDateFormat("yyyy/MM/dd");
    String start = sf.format(startDate);

    Date enddate = new Date(System.currentTimeMillis() + 60 * 1000);
    String end = sf.format(enddate);
    String dir = getCurrentTimeString();

    String logLevel = LogWriterImpl.levelToString(LogWriterImpl.CONFIG_LEVEL);

    MiscellaneousCommands misc = new MiscellaneousCommands();
    getCache();

    Result cmdResult = misc.exportLogsPreprocessing("./testExportLogsForLogLevel" + dir, null, null, logLevel, false,
        false, start, end, 1);

    getLogWriter().info("testExportLogsForLogLevel command=" + cmdResult);

    if (cmdResult != null) {
      String cmdStringRsult = commandResultToString((CommandResult) cmdResult);
      getLogWriter().info("testExportLogsForLogLevel cmdStringRsult=" + cmdStringRsult);
      assertEquals(Result.Status.OK, cmdResult.getStatus());
    } else {
      fail("testExportLogsForLogLevel failed as did not get CommandResult");
    }
    FileUtil.delete(new File("testExportLogsForLogLevel" + dir));
  }

  @Test
  public void testExportLogsForLogLevelWithUPTOLOGLEVEL() throws IOException {
    setupForExportLogs();

    Date startDate = new Date(System.currentTimeMillis() - 2 * 60 * 1000);
    SimpleDateFormat sf = new SimpleDateFormat("yyyy/MM/dd");
    String start = sf.format(startDate);

    Date enddate = new Date(System.currentTimeMillis() + 2 * 60 * 60 * 1000);
    String end = sf.format(enddate);
    String dir = getCurrentTimeString();

    String logLevel = LogWriterImpl.levelToString(LogWriterImpl.SEVERE_LEVEL);

    MiscellaneousCommands misc = new MiscellaneousCommands();
    getCache();

    Result cmdResult = misc.exportLogsPreprocessing("./testExportLogsForLogLevelWithUPTOLOGLEVEL" + dir, null, null,
        logLevel, true, false, start, end, 1);

    getLogWriter().info("testExportLogsForLogLevelWithUPTOLOGLEVEL command=" + cmdResult);

    if (cmdResult != null) {
      String cmdStringRsult = commandResultToString((CommandResult) cmdResult);
      getLogWriter().info("testExportLogsForLogLevelWithUPTOLOGLEVEL cmdStringRsult=" + cmdStringRsult);

      assertEquals(Result.Status.OK, cmdResult.getStatus());
    } else {
      fail("testExportLogsForLogLevelWithUPTOLOGLEVEL failed as did not get CommandResult");
    }
    FileUtil.delete(new File("testExportLogsForLogLevelWithUPTOLOGLEVEL" + dir));
  }
}<|MERGE_RESOLUTION|>--- conflicted
+++ resolved
@@ -39,7 +39,6 @@
 import com.gemstone.gemfire.test.dunit.SerializableRunnable;
 import com.gemstone.gemfire.test.dunit.VM;
 import com.gemstone.gemfire.test.junit.categories.DistributedTest;
-<<<<<<< HEAD
 import org.junit.Test;
 import org.junit.experimental.categories.Category;
 import org.junit.runner.RunWith;
@@ -49,8 +48,6 @@
 import java.io.IOException;
 import java.text.SimpleDateFormat;
 import java.util.Date;
-=======
->>>>>>> f702bcfe
 
 import static com.gemstone.gemfire.test.dunit.Assert.assertEquals;
 import static com.gemstone.gemfire.test.dunit.Assert.fail;
@@ -60,25 +57,15 @@
  * Dunit class for testing gemfire function commands : export logs
  */
 @Category(DistributedTest.class)
-<<<<<<< HEAD
 @RunWith(Parameterized.class)
-=======
->>>>>>> f702bcfe
 public class MiscellaneousCommandsExportLogsPart2DUnitTest extends CliCommandTestBase {
 
   private static final long serialVersionUID = 1L;
 
-<<<<<<< HEAD
   public MiscellaneousCommandsExportLogsPart2DUnitTest(boolean useHttpOnConnect, boolean enableAuth) {
     super(useHttpOnConnect, enableAuth);
   }
 
-=======
-  public static String getMemberId() {
-    Cache cache = new GemfireDataCommandsDUnitTest().getCache();
-    return cache.getDistributedSystem().getDistributedMember().getId();
-  }
->>>>>>> f702bcfe
 
   void setupForExportLogs() {
     final VM vm1 = Host.getHost(0).getVM(1);
