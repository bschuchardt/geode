/*
 * Licensed to the Apache Software Foundation (ASF) under one or more
 * contributor license agreements.  See the NOTICE file distributed with
 * this work for additional information regarding copyright ownership.
 * The ASF licenses this file to You under the Apache License, Version 2.0
 * (the "License"); you may not use this file except in compliance with
 * the License.  You may obtain a copy of the License at
 *
 *      http://www.apache.org/licenses/LICENSE-2.0
 *
 * Unless required by applicable law or agreed to in writing, software
 * distributed under the License is distributed on an "AS IS" BASIS,
 * WITHOUT WARRANTIES OR CONDITIONS OF ANY KIND, either express or implied.
 * See the License for the specific language governing permissions and
 * limitations under the License.
 */
package com.gemstone.gemfire.management.internal;

import java.io.DataInput;
import java.io.DataOutput;
import java.io.IOException;
import java.net.InetAddress;
import java.util.Map;
import java.util.Properties;

import com.gemstone.gemfire.distributed.internal.tcpserver.TcpClient;
import com.gemstone.gemfire.internal.DataSerializableFixedID;
import com.gemstone.gemfire.internal.SocketCreator;
import com.gemstone.gemfire.internal.Version;
import com.gemstone.gemfire.internal.net.*;

/**
 * Sent to a locator to request it to find (and possibly start)
 * a jmx manager for us. It returns a JmxManagerLocatorResponse.
 * 
 * @since GemFire 7.0
 *
 */
public class JmxManagerLocatorRequest implements DataSerializableFixedID {

  public JmxManagerLocatorRequest() {
    super();
  }
  public void fromData(DataInput in) throws IOException, ClassNotFoundException {
  }

  public void toData(DataOutput out) throws IOException {
  }

  public int getDSFID() {
    return DataSerializableFixedID.JMX_MANAGER_LOCATOR_REQUEST;
  }

  @Override
  public String toString() {
    return "JmxManagerLocatorRequest";
  }
  
  private static final JmxManagerLocatorRequest SINGLETON = new JmxManagerLocatorRequest();

  /**
   * Send a request to the specified locator asking it to find (and start if
   * needed) a jmx manager. A jmx manager will only be started
   * 
   * @param locatorHost
   *          the name of the host the locator is on
   * @param locatorPort
   *          the port the locator is listening on
   * @param msTimeout
   *          how long in milliseconds to wait for a response from the locator
   * @param sslConfigProps
   *          Map carrying SSL configuration that can be used by SocketCreator
   * @return a response object that describes the jmx manager.
   * @throws IOException
   *           if we can not connect to the locator, timeout waiting for a
   *           response, or have trouble communicating with it.
   */
  public static JmxManagerLocatorResponse send(String locatorHost, int locatorPort, int msTimeout, Map<String, String> sslConfigProps)
    throws IOException
  {
    Properties distributionConfigProps = new Properties();
    InetAddress networkAddress = InetAddress.getByName(locatorHost);

    try {
      if (sslConfigProps != null) {
        distributionConfigProps.putAll(sslConfigProps);
      }

<<<<<<< HEAD
      TcpClient client = new TcpClient();
      Object responseFromServer = client.requestToServer(networkAddress, locatorPort, SINGLETON, msTimeout);
=======
      // re-initialize the SocketCreator with the sslConfigProps. Note this initializes the SocketCreator with cluster-ssl-* settings since
      // we are connecting to the locator only.
      SocketCreator.getDefaultInstance(distributionConfigProps);

      Object responseFromServer = TcpClient.requestToServer(networkAddress, locatorPort, SINGLETON, msTimeout);
>>>>>>> a4c38a46

      return (JmxManagerLocatorResponse) responseFromServer;
    }
    catch (ClassNotFoundException unexpected) {
      throw new IllegalStateException(unexpected);
    }
    catch (ClassCastException unexpected) {
      // FIXME - Abhishek: object read is type "int" instead of
      // JmxManagerLocatorResponse when the Locator is using SSL & the request 
      // didn't use SSL -> this causes ClassCastException. Not sure how to make 
      // locator meaningful message
      throw new IllegalStateException(unexpected);
    }
    finally {
      distributionConfigProps.clear();
    }
  }

  public static JmxManagerLocatorResponse send(String locatorHost, int locatorPort, int msTimeout) throws IOException {
    return send(locatorHost, locatorPort, msTimeout, null);
  }
  @Override
  public Version[] getSerializationVersions() {
    // TODO Auto-generated method stub
    return null;
  }
}<|MERGE_RESOLUTION|>--- conflicted
+++ resolved
@@ -25,7 +25,6 @@
 
 import com.gemstone.gemfire.distributed.internal.tcpserver.TcpClient;
 import com.gemstone.gemfire.internal.DataSerializableFixedID;
-import com.gemstone.gemfire.internal.SocketCreator;
 import com.gemstone.gemfire.internal.Version;
 import com.gemstone.gemfire.internal.net.*;
 
@@ -86,16 +85,13 @@
         distributionConfigProps.putAll(sslConfigProps);
       }
 
-<<<<<<< HEAD
+      // re-initialize the SocketCreator with the sslConfigProps. Note this initializes the SocketCreator with cluster-ssl-* settings since
+      // we are connecting to the locator only.
+      //TODO Udo: Look into this
+      // SocketCreator.getDefaultInstance(distributionConfigProps);
+
       TcpClient client = new TcpClient();
       Object responseFromServer = client.requestToServer(networkAddress, locatorPort, SINGLETON, msTimeout);
-=======
-      // re-initialize the SocketCreator with the sslConfigProps. Note this initializes the SocketCreator with cluster-ssl-* settings since
-      // we are connecting to the locator only.
-      SocketCreator.getDefaultInstance(distributionConfigProps);
-
-      Object responseFromServer = TcpClient.requestToServer(networkAddress, locatorPort, SINGLETON, msTimeout);
->>>>>>> a4c38a46
 
       return (JmxManagerLocatorResponse) responseFromServer;
     }
