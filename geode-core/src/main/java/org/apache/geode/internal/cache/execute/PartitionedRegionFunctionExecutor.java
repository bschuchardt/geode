/*
 * Licensed to the Apache Software Foundation (ASF) under one or more contributor license
 * agreements. See the NOTICE file distributed with this work for additional information regarding
 * copyright ownership. The ASF licenses this file to You under the Apache License, Version 2.0 (the
 * "License"); you may not use this file except in compliance with the License. You may obtain a
 * copy of the License at
 *
 * http://www.apache.org/licenses/LICENSE-2.0
 *
 * Unless required by applicable law or agreed to in writing, software distributed under the License
 * is distributed on an "AS IS" BASIS, WITHOUT WARRANTIES OR CONDITIONS OF ANY KIND, either express
 * or implied. See the License for the specific language governing permissions and limitations under
 * the License.
 */
package org.apache.geode.internal.cache.execute;

import java.util.Iterator;
import java.util.Set;
import java.util.concurrent.TimeUnit;

import org.apache.geode.cache.Region;
import org.apache.geode.cache.TransactionDataRebalancedException;
import org.apache.geode.cache.TransactionException;
import org.apache.geode.cache.execute.Execution;
import org.apache.geode.cache.execute.Function;
import org.apache.geode.cache.execute.FunctionException;
import org.apache.geode.cache.execute.ResultCollector;
import org.apache.geode.distributed.DistributedMember;
import org.apache.geode.internal.cache.InternalCache;
import org.apache.geode.internal.cache.LocalRegion;
import org.apache.geode.internal.cache.PartitionedRegion;

public class PartitionedRegionFunctionExecutor extends AbstractExecution {

  private final PartitionedRegion pr;

  private ServerToClientFunctionResultSender sender;

  private boolean executeOnBucketSet = false;

  private boolean isPRSingleHop = false;

  public PartitionedRegionFunctionExecutor(Region r) {
    if (r == null) {
      throw new IllegalArgumentException(
          String.format("The input %s for the execute function request is null",
              "region"));
    }
    this.pr = (PartitionedRegion) r;
  }

  private PartitionedRegionFunctionExecutor(PartitionedRegionFunctionExecutor prfe) {
    super(prfe);
    this.pr = prfe.pr;
    this.executeOnBucketSet = prfe.executeOnBucketSet;
    this.isPRSingleHop = prfe.isPRSingleHop;
    this.isReExecute = prfe.isReExecute;
    if (prfe.filter != null) {
      this.filter.clear();
      this.filter.addAll(prfe.filter);
    }
    if (prfe.sender != null) {
      this.sender = prfe.sender;
    }
  }

  private PartitionedRegionFunctionExecutor(PartitionedRegionFunctionExecutor prfe,
      MemberMappedArgument argument) {
    // super copies args, rc and memberMappedArgument
    super(prfe);

    this.pr = prfe.pr;
    this.executeOnBucketSet = prfe.executeOnBucketSet;
    this.isPRSingleHop = prfe.isPRSingleHop;
    this.filter.clear();
    this.filter.addAll(prfe.filter);
    this.sender = prfe.sender;
    // override member mapped arguments
    this.memberMappedArg = argument;
    this.isMemberMappedArgument = true;
  }

  private PartitionedRegionFunctionExecutor(PartitionedRegionFunctionExecutor prfe,
      ResultCollector rs) {
    // super copies args, rc and memberMappedArgument
    super(prfe);

    this.pr = prfe.pr;
    this.executeOnBucketSet = prfe.executeOnBucketSet;
    this.isPRSingleHop = prfe.isPRSingleHop;
    this.filter.clear();
    this.filter.addAll(prfe.filter);
    this.sender = prfe.sender;
    // override ResultCollector
    this.rc = rs;
  }

  private PartitionedRegionFunctionExecutor(PartitionedRegionFunctionExecutor prfe,
      Object arguments) {

    // super copies args, rc and memberMappedArgument
    super(prfe);
    this.pr = prfe.pr;
    this.executeOnBucketSet = prfe.executeOnBucketSet;
    this.isPRSingleHop = prfe.isPRSingleHop;
    this.filter.clear();
    this.filter.addAll(prfe.filter);
    this.sender = prfe.sender;
    // override arguments
    this.args = arguments;
  }

  private PartitionedRegionFunctionExecutor(PartitionedRegionFunctionExecutor prfe, Set filter2) {
    // super copies args, rc and memberMappedArgument
    super(prfe);
    this.pr = prfe.pr;
    this.executeOnBucketSet = prfe.executeOnBucketSet;
    this.isPRSingleHop = prfe.isPRSingleHop;
    this.sender = prfe.sender;
    this.filter.clear();
    this.filter.addAll(filter2);
    this.isReExecute = prfe.isReExecute;
  }

  private PartitionedRegionFunctionExecutor(PartitionedRegionFunctionExecutor prfe,
      Set<Integer> bucketsAsFilter, boolean executeOnBucketSet) {
    // super copies args, rc and memberMappedArgument
    super(prfe);
    this.pr = prfe.pr;
    this.executeOnBucketSet = executeOnBucketSet;
    this.isPRSingleHop = prfe.isPRSingleHop;
    this.sender = prfe.sender;
    this.filter.clear();
    this.filter.addAll(bucketsAsFilter);
    this.isReExecute = prfe.isReExecute;
  }

  private PartitionedRegionFunctionExecutor(PartitionedRegionFunctionExecutor prfe,
      boolean isReExecute) {
    super(prfe);
    this.pr = prfe.pr;
    this.executeOnBucketSet = prfe.executeOnBucketSet;
    this.isPRSingleHop = prfe.isPRSingleHop;
    if (prfe.filter != null) {
      this.filter.clear();
      this.filter.addAll(prfe.filter);
    }
    if (prfe.sender != null) {
      this.sender = prfe.sender;
    }
    this.isReExecute = isReExecute;
    this.isClientServerMode = prfe.isClientServerMode;
    if (prfe.failedNodes != null) {
      this.failedNodes.clear();
      this.failedNodes.addAll(prfe.failedNodes);
    }
  }

  public PartitionedRegionFunctionExecutor(PartitionedRegion region, Set filter2, Object args,
      MemberMappedArgument memberMappedArg, ServerToClientFunctionResultSender resultSender,
      Set failedNodes, boolean executeOnBucketSet) {
    this.pr = region;
    this.sender = resultSender;
    this.isClientServerMode = true;
    this.executeOnBucketSet = executeOnBucketSet;
    if (filter2 != null) {
      this.filter.clear();
      this.filter.addAll(filter2);
    }

    if (args != null) {
      this.args = args;
    } else if (memberMappedArg != null) {
      this.memberMappedArg = memberMappedArg;
      this.isMemberMappedArgument = true;
    }

    if (failedNodes != null) {
      this.failedNodes.clear();
      this.failedNodes.addAll(failedNodes);
    }

  }


  public PartitionedRegionFunctionExecutor(PartitionedRegion region, Set filter2, Object args,
      MemberMappedArgument memberMappedArg, ServerToClientFunctionResultSender resultSender,
      Set failedNodes, boolean executeOnBucketSet, boolean isPRSingleHop) {
    this.pr = region;
    this.sender = resultSender;
    this.isClientServerMode = true;
    this.executeOnBucketSet = executeOnBucketSet;
    this.isPRSingleHop = isPRSingleHop;
    if (filter2 != null) {
      this.filter.clear();
      this.filter.addAll(filter2);
    }

    if (args != null) {
      this.args = args;
    } else if (memberMappedArg != null) {
      this.memberMappedArg = memberMappedArg;
      this.isMemberMappedArgument = true;
    }

    if (failedNodes != null) {
      this.failedNodes.clear();
      this.failedNodes.addAll(failedNodes);
    }
  }

  @Override
  public ResultCollector executeFunction(final Function function, long timeout, TimeUnit unit) {
<<<<<<< HEAD
    if (function.hasResult()) {
      if (this.rc == null) {
        return this.pr.executeFunction(function, this, new DefaultResultCollector(),
            this.executeOnBucketSet);
      } else {
        return this.pr.executeFunction(function, this, rc, this.executeOnBucketSet);
      }
    } else { /* NO RESULT:fire-n-forget */
=======
    if (!function.hasResult())  /* NO RESULT:fire-n-forget */ {
>>>>>>> 86477ebd
      this.pr.executeFunction(function, this, null, this.executeOnBucketSet);
      return new NoResult();
    }
    ResultCollector inRc = (rc == null) ? new DefaultResultCollector() : rc;
    ResultCollector rcToReturn = this.pr.executeFunction(function, this, inRc, this.executeOnBucketSet);
    if (timeout > 0) {
      try {
        rcToReturn.getResult(timeout, unit);
      } catch (Exception exception) {
        throw new FunctionException(exception);
      }
    }
    return rcToReturn;
  }

  @Override
  public Execution withFilter(Set filter) {
    if (filter == null) {
      throw new FunctionException(
          String.format("The input %s for the execute function request is null",
              "filter"));
    }
    this.executeOnBucketSet = false;
    return new PartitionedRegionFunctionExecutor(this, filter);
  }


  @Override
  public InternalExecution withBucketFilter(Set<Integer> bucketIDs) {
    if (bucketIDs == null) {
      throw new FunctionException(
          String.format("The input %s for the execute function request is null",
              "buckets as filter"));
    } else if (bucketIDs.isEmpty()) {
      throw new FunctionException("Bucket IDs list is empty");
    }

    Set<Integer> actualBucketSet = pr.getRegionAdvisor().getBucketSet();

    bucketIDs.retainAll(actualBucketSet);

    Iterator<Integer> it = bucketIDs.iterator();
    while (it.hasNext()) {
      int bid = it.next();
      if (!actualBucketSet.contains(bid)) {
        throw new FunctionException("Bucket " + bid + " does not exist.");
      }
    }
    if (bucketIDs.isEmpty()) {
      throw new FunctionException("No valid buckets to execute on");
    }
    return new PartitionedRegionFunctionExecutor(this, bucketIDs, true);
  }

  public LocalRegion getRegion() {
    return this.pr;
  }

  public ServerToClientFunctionResultSender getServerResultSender() {
    return this.sender;
  }

  @Override
  public Execution setArguments(Object args) {
    if (args == null) {
      throw new FunctionException(
          String.format("The input %s for the execute function request is null",
              "args"));
    }
    return new PartitionedRegionFunctionExecutor(this, args);
  }

  @Override
  public Execution withArgs(Object args) {
    return setArguments(args);
  }

  @Override
  public Execution withCollector(ResultCollector rs) {
    if (rs == null) {
      throw new FunctionException(
          String.format("The input %s for the execute function request is null",
              "Result Collector"));
    }
    return new PartitionedRegionFunctionExecutor(this, rs);
  }

  @Override
  public AbstractExecution setIsReExecute() {
    return new PartitionedRegionFunctionExecutor(this, true);
  }

  public boolean isPrSingleHop() {
    return this.isPRSingleHop;
  }

  @Override
  public InternalExecution withMemberMappedArgument(MemberMappedArgument argument) {
    if (argument == null) {
      throw new FunctionException(
          String.format("The input %s for the execute function request is null",
              "MemberMapped arg"));
    }
    return new PartitionedRegionFunctionExecutor(this, argument);
  }

  @Override
  public String toString() {
    final StringBuffer buf = new StringBuffer();
    buf.append("[ PartitionedRegionFunctionExecutor:");
    buf.append("args=");
    buf.append(this.args);
    buf.append(";filter=");
    buf.append(this.filter);
    buf.append(";region=");
    buf.append(this.pr.getName());
    buf.append("]");
    return buf.toString();
  }

  @Override
  public void validateExecution(Function function, Set targetMembers) {
    InternalCache cache = pr.getGemFireCache();
    if (cache.getTxManager().getTXState() != null) {
      if (targetMembers.size() > 1) {
        throw new TransactionException(
            "Function inside a transaction cannot execute on more than one node");
      } else {
        assert targetMembers.size() == 1;
        DistributedMember funcTarget = (DistributedMember) targetMembers.iterator().next();
        DistributedMember target = cache.getTxManager().getTXState().getTarget();
        if (target == null) {
          cache.getTxManager().getTXState().setTarget(funcTarget);
        } else if (!target.equals(funcTarget)) {
          throw new TransactionDataRebalancedException(
              String.format(
                  "Function execution is not colocated with transaction. The transactional data is hosted on node %s, but you are trying to target node %s",
                  target, funcTarget));
        }
      }
    }
    cache.getInternalResourceManager().getHeapMonitor().checkForLowMemory(function, targetMembers);
  }
}<|MERGE_RESOLUTION|>--- conflicted
+++ resolved
@@ -211,23 +211,13 @@
 
   @Override
   public ResultCollector executeFunction(final Function function, long timeout, TimeUnit unit) {
-<<<<<<< HEAD
-    if (function.hasResult()) {
-      if (this.rc == null) {
-        return this.pr.executeFunction(function, this, new DefaultResultCollector(),
-            this.executeOnBucketSet);
-      } else {
-        return this.pr.executeFunction(function, this, rc, this.executeOnBucketSet);
-      }
-    } else { /* NO RESULT:fire-n-forget */
-=======
-    if (!function.hasResult())  /* NO RESULT:fire-n-forget */ {
->>>>>>> 86477ebd
+    if (!function.hasResult()) /* NO RESULT:fire-n-forget */ {
       this.pr.executeFunction(function, this, null, this.executeOnBucketSet);
       return new NoResult();
     }
     ResultCollector inRc = (rc == null) ? new DefaultResultCollector() : rc;
-    ResultCollector rcToReturn = this.pr.executeFunction(function, this, inRc, this.executeOnBucketSet);
+    ResultCollector rcToReturn =
+        this.pr.executeFunction(function, this, inRc, this.executeOnBucketSet);
     if (timeout > 0) {
       try {
         rcToReturn.getResult(timeout, unit);
